--- conflicted
+++ resolved
@@ -167,10 +167,7 @@
 export * from './plugins/google-plus';
 export * from './plugins/googleanalytics';
 export * from './plugins/googlemap';
-<<<<<<< HEAD
-=======
 export * from './plugins/headercolor';
->>>>>>> 2e926f4a
 export * from './plugins/hotspot';
 export * from './plugins/http';
 export * from './plugins/httpd';
