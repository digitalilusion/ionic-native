--- conflicted
+++ resolved
@@ -1,17 +1,11 @@
 {
   "name": "ionic-native",
-<<<<<<< HEAD
-  "version": "1.3.27",
-  "description": "Native plugin wrappers for Cordova and Ionic with TypeScript, ES6+, Promise and Observable support",
-  "main": "dist/index.js",
-=======
   "version": "2.0.1",
   "description": "Native plugin wrappers for Cordova and Ionic with TypeScript, ES6+, Promise and Observable support",
   "main": "dist/es5/index.js",
   "typings": "dist/es5/index.d.ts",
   "module": "dist/esm/index.js",
   "typings": "./dist/index.d.ts",
->>>>>>> c33842f8
   "files": [
     "dist"
   ],
